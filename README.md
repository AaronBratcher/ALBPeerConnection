# ALBPeerConnection
[![CocoaPods](https://img.shields.io/cocoapods/v/ALBPeerConnection.svg)](https://cocoapods.org/)

Peer-Peer networking classes written (mostly) in Swift. (Socket is Objective-C class GCDAsyncSocket)

See the Shopping project for an example of using this class to sync between instances of an app.

**This class uses Swift 5**

<<<<<<< HEAD
** To Do:
* Add Unit Testing
* Add secure connections


=======
>>>>>>> 765c75e8
Peer to Peer classes for communicating between nearby devices over wifi or bluetooth.


## Getting Started ##
A client and server are initialized with a name and unique identifier for each. The server publishes itself on Bonjour so the client can see it.

When the client requests a connection with the server, a delegate call is made passing the name and unique identifier of the client so a determination can be made if a connection should be allowed through code or user interaction.

Once a connection is made, all communication is made through the ALBPeerCommunication class.

### Server ###

Initialize an instance of the server.
```swift
let netNode = ALBPeer(name: "Server device", peerID: "uniquedeviceid")
let netServer = ALBPeerServer(serviceType:"_albsync._tcp.", serverNode:netNode, serverDelegate:nil)
netServer.delegate = self
```

Start the server, allowing it to be seen and connected to.
```swift
if !netServer.startPublishing() {
	// handle error
}
```

Stop the server, removing it from view on the network and disallowing new connections.
```swift
	netServer.stopPublishing()
```

Required delegate calls.
```swift
func serverPublishingError(errorDict: [NSObject : AnyObject]) {
	println("publishing error: \(errorDict)")
}

func allowConnectionRequest(remoteNode:ALBPeer, requestResponse:(allow:Bool)->()) {
	// do work to determine if this device should be allowed to connect
	// this can involve user interface calls etc.
	// requestResponse can be saved and called elsewhere
	requestResponse(allow: true)
}

func clientDidConnect(connection:ALBPeerConnection) {
	// connection delegate must be assigned immediately
	connection.delegate = self

	// strong reference must be kept of the connection
	_netConnections.append(connection)
}
```

### Client ###

initialize an instance of the client.
```swift
let netNode = ALBPeer(name: "Client device", peerID: "uniquedeviceid")
let netClient = ALBPeerClient(serviceType:"_albsync._tcp.", clientNode:netNode, clientDelegate:nil)
netClient.delegate = self
```

Browse for servers. Any servers found or lost will invoke delegate calls.
```swift
netClient.startBrowsing()
```

Stop browsing.
```swift
netClient.stopBrowsing()
```

Request a connection to a server.
```swift
netClient.connectToServer(peerDevice)
```

Required delegate calls.
```swift
func clientBrowsingError(errorDict:[NSObject: AnyObject]) {
	println("browsing error: \(errorDict)")
}

func serverFound(server:ALBPeer) {
	// a server has been found
}

func serverLost(server:ALBPeer) {
	// a server is no longer seen
}

func unableToConnect(server:ALBPeer) {
	// was unable to connect
}

func connectionDenied(server:ALBPeer) {
	// connection was denied
}

func connected(connection:ALBPeerConnection) {
	// connection delegate must be assigned immediately
	connection.delegate = self

	// strong reference must be kept of the connection
	_netConnection = connection
}
```

### Connection ###

Close the connection.
```swift
connection.disconnect()
```

Send text, data, and local resources to the remote connection

```swift
connection.sendText("sample text string")
connection.sendData(dataObject)
let progressTracker = connection.sendResourceAtURL(localURL, name:"fileName", resourceID:"unique identifier", onCompletion: { (sent) -> () in
	// do some cleanup, etc.
})
```

Required delegate calls.
```swift
func disconnected(connection:ALBPeerConnection, byRequest:Bool) {
	// connection closed
}

func textReceived(connection: ALBPeerConnection, text: String) {
	// text received
}

func dataReceived(connection:ALBPeerConnection, data:NSData) {
	// data received
}

func startedReceivingResource(connection:ALBPeerConnection, atURL:NSURL, name:String, resourceID:String, progress:NSProgress) {
	// resource transfer started
}

func resourceReceived(connection:ALBPeerConnection, atURL:NSURL, name:String, resourceID:String) {
	// resource transfer complete
}
```<|MERGE_RESOLUTION|>--- conflicted
+++ resolved
@@ -7,14 +7,11 @@
 
 **This class uses Swift 5**
 
-<<<<<<< HEAD
 ** To Do:
 * Add Unit Testing
 * Add secure connections
 
 
-=======
->>>>>>> 765c75e8
 Peer to Peer classes for communicating between nearby devices over wifi or bluetooth.
 
 
